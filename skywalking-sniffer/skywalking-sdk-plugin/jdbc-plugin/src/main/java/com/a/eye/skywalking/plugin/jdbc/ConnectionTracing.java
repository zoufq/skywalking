--- conflicted
+++ resolved
@@ -22,11 +22,7 @@
                                 ConnectionInfo connectInfo, String method, String sql, Executable<R> exec)
             throws SQLException {
         try {
-<<<<<<< HEAD
-            Span span = ContextManager.INSTANCE.createSpan(connectInfo.getDBType() + "/JDBI/Connection/" + method);
-=======
             Span span = ContextManager.createSpan("JDBC/Connection/" + method);
->>>>>>> 533be469
             Tags.DB_TYPE.set(span, "sql");
             Tags.DB_INSTANCE.set(span, connectInfo.getDatabaseName());
             Tags.DB_STATEMENT.set(span, sql);
